from copy import deepcopy
from typing import Dict, List, Tuple

import numpy as np
import torch
from torch import Tensor

from tracking.cost import iou_2d, Ciou_2d
from tracking.matching import greedy_matching, hungarian_matching
from tracking.types import ActorID, AssociateMethod, SingleTracklet


class Tracker:
    """Basic online tracker that tracks consecutive frames"""

    def __init__(
        self,
        track_steps: int,
        associate_method: AssociateMethod,
        min_score: float = 0.3,  # we only match bbox with confidence score >= min_score
        match_th: float = 1.0,  # we only filter out matches with cost >= match_th
        device: str = "cuda",
    ):
        assert (
            track_steps >= 2
        ), f"We should track at least 2 frames, got track_steps={track_steps}"
        self.track_steps = track_steps
        self.associate_method = associate_method
        self.min_score = min_score
        self.match_th = match_th
        self.reset()
        self.device = device

    def reset(self):
        """Reset the Tracker"""
        self.num_tracks = 0
        self.next_track_id = 0
        self.tracks: Dict[ActorID, SingleTracklet] = {}

    def create_new_tracklet(self, frame_id, bbox, score) -> int:
        """Given the initial frame_id, bbox and score, create a new tracklet and add to self.tracks"""
        self.num_tracks += 1
        new_tracklet = SingleTracklet([frame_id], [bbox], [score])
        new_track_id = self.next_track_id
        self.tracks[new_track_id] = new_tracklet
        self.next_track_id += 1
        return new_track_id

    def cost_matrix(self, bboxes1: Tensor, bboxes2: Tensor) -> Tensor:
        """Given two set of bounding boxes, this function computes the affinity matrix between two bbox sets

        Args:
            bboxes1: bounding box set of shape [M, 5]
            bboxes2: bounding box set of shape [N, 5]
        Returns:
            cost_matrix: cost matrix of shape [M, N]
        """
        # TODO: Replace this stub code by making use of iou_2d
        # M, N = bboxes1.shape[0], bboxes2.shape[0]
        # cost_matrix = torch.ones((M, N))

        # improvement: uncomment when applying CIoU
        # iou_penalty = Ciou_2d(bboxes1, bboxes2)
        # return 1 - iou_penalty
        
        # improvement: uncomment when applying velocity predition or original implementation
        return 1 - iou_2d(bboxes1, bboxes2)

    def velocity_prediction(self, prev_bbox_ids):
        velocities = []
        for track_id in prev_bbox_ids:
            tracklet = self.tracks[track_id].bboxes_traj
            cur_bbox = tracklet[-1][: 2] # Only keep centroid
            if len(tracklet) > 1:
                prev_bbox = tracklet[-2][: 2] # Only keep centroid
            else:
                prev_bbox = 0
            velocities.append(cur_bbox - prev_bbox)
        # Padding back to Mx5
        pad = torch.nn.ZeroPad2d((0, 3, 0, 0))
        velocities = pad(torch.stack(velocities))
        # print(velocities)
        return velocities

    def bbox_prediction(self, velocities: Tensor, position: Tensor):
        return position + velocities

    def associate_greedy(
        self, bboxes1: Tensor, bboxes2: Tensor
    ) -> Tuple[Tensor, Tensor]:
        """This function aims to find the greedy association between two set of bounding boxes

        Args:
            bboxes1: bounding box set of shape [M, 5]
            bboxes2: bounding box set of shape [N, 5]
        Returns:
            assign_matrix: binary assignment matrix of shape [M, N], where A[i,j] = 1 means i-th box in bboxes1
            and j-th box in bboxes2 are associated.
            cost_matrix: cost matrix of shape [M, N]
        """
        # TODO: Replace this stub code by invoking self.cost_matrix and greedy_matching
        M, N = bboxes1.shape[0], bboxes2.shape[0]
        cost_matrix = self.cost_matrix(bboxes1, bboxes2)
        assign_matrix = torch.zeros((M, N))
        row_ids, col_ids = greedy_matching(cost_matrix)
        assign_matrix[row_ids, col_ids] = 1
        return assign_matrix, cost_matrix

    def associate_hungarian(
        self, bboxes1: Tensor, bboxes2: Tensor
    ) -> Tuple[Tensor, Tensor]:
        """This function aims to find the hungarian association between two set of bounding boxes

        Args:
            bboxes1: bounding box set of shape [M, 5]
            bboxes2: bounding box set of shape [N, 5]
        Returns:
            assign_matrix: binary assignment matrix of shape [M, N], where A[i,j] = 1 means i-th box in bboxes1
            and j-th box in bboxes2 are associated.
            cost_matrix: cost matrix of shape [M, N]
        """
        # TODO: Replace this stub code by invoking self.cost_matrix and hungarian_matching
        M, N = bboxes1.shape[0], bboxes2.shape[0]
        cost_matrix = self.cost_matrix(bboxes1, bboxes2)
        assign_matrix = torch.zeros((M, N))
        row_ids, col_ids = hungarian_matching(cost_matrix)
        assign_matrix[row_ids, col_ids] = 1
        return assign_matrix, cost_matrix

    def track_consecutive_frame(
        self, bboxes1: Tensor, bboxes2: Tensor, predicted_bboxes2=None
    ) -> Tuple[Tensor, Tensor]:
        """This function tracks the bboxes2 in the current frame against bboxes1 in the previous frame,
        by associating bboxes1 and bboxes2 with associate_method, and filtering out the associations with
        matching score lower than self.match_th.

        Args:
            bboxes1: bounding box set of shape [M, 5]
            bboxes2: bounding box set of shape [N, 5]
            predicted_bboxes2: bounding box set of shape [M, 5]
        Returns:
            assign_matrix: binary assignment matrix of shape [M, N], where A[i,j] = 1 means i-th box in bboxes1
            and j-th box in bboxes2 are associated. For any 0 <= i < M, sum_{0 <= j < n}(A[i,j]) is either 0
            or 1. If A[i, j] = 0 for all j, then bboxes1[i] is the end of a tracklet. If A[i, j] = 0 for all i,
            then bboxes2[j] is the start of a new tracklet.
            cost_matrix: cost matrix of shape [M, N]
        """
        if predicted_bboxes2 is not None:
            bboxes1 = predicted_bboxes2

        if self.associate_method == AssociateMethod.GREEDY:
            assign_matrix, cost_matrix = self.associate_greedy(bboxes1, bboxes2)
        elif self.associate_method == AssociateMethod.HUNGARIAN:
            assign_matrix, cost_matrix = self.associate_hungarian(bboxes1, bboxes2)
        else:
            raise ValueError(f"Unknown association method {self.associate_method}")

<<<<<<< HEAD
        # TODO: Filter out matches with costs >= self.match_th
        # print("conditional idx mat: ", (cost_matrix >= self.match_th))
        assign_matrix = torch.where(torch.tensor(cost_matrix >= self.match_th), 
                                    torch.tensor(0.0), assign_matrix 
                                    )
=======
        # TODO: uncomment if check association similarity rates between the two algorithm
        # assign_matrix, _ = self.associate_greedy(bboxes1, bboxes2)
        # assign_matrix1, cost_matrix = self.associate_hungarian(bboxes1, bboxes2)
>>>>>>> a37f0c7d

        # TODO: Filter out matches with costs >= self.match_th
        assign_matrix = torch.where(torch.tensor(cost_matrix >= self.match_th), 
                    torch.tensor(0.0), assign_matrix)
        # TODO: uncomment if check association similarity rates between the two algorithm
        # assign_matrix1 = torch.where(torch.tensor(cost_matrix) >= self.match_th, 
        #             torch.tensor(0.0), assign_matrix1)
        # print("assignments the same? ", torch.equal(assign_matrix1, assign_matrix))
        # assign_diff = torch.equal(assign_matrix1, assign_matrix)
        return assign_matrix, cost_matrix#, assign_diff

    def track(self, bboxes_seq: List[Tensor], scores_seq: List[Tensor]):
        """Perform tracking given a sequence of bboxes and bbox confidence scores.
        We only track bboxes with scores >= self.min_score.

        Args:
            bboxes_seq: sequence of bounding box set of shape [N_i, 5]
            scores_seq: sequences of bounding box confidence scores of shape [N_i, ]
        Returns:
            None
        """
        total_assign_diff = []
        cur_frame_track_ids = []
        for idx, bbox in enumerate(bboxes_seq[0]):
            if scores_seq is not None and scores_seq[0][idx] < self.min_score:
                continue
            new_track_id = self.create_new_tracklet(0, bbox, 0)
            cur_frame_track_ids.append(new_track_id)

        # Track incoming frames
        for frame_id in range(1, min(self.track_steps, len(bboxes_seq))):
            prev_bboxes = bboxes_seq[frame_id - 1]
            cur_bboxes = bboxes_seq[frame_id]
            if scores_seq is not None:
                prev_bboxes = prev_bboxes[scores_seq[frame_id - 1] >= self.min_score]
                cur_bboxes = cur_bboxes[scores_seq[frame_id] >= self.min_score]
            # TODO: improvement: velocity prediction based cost matrix
            predicted_velocities = self.velocity_prediction(cur_frame_track_ids)
            predicted_cur_bboxes = self.bbox_prediction(predicted_velocities, prev_bboxes)
            # TODO: improvement: uncomment when applying motion feature
            assign_matrix, cost_matrix = self.track_consecutive_frame(
                prev_bboxes, cur_bboxes#, predicted_cur_bboxes
            )
            # TODO: uncomment if check association similarity rates between the two algorithm
            # total_assign_diff.append(assign_diff)

            prev_frame_track_ids = deepcopy(cur_frame_track_ids)
            cur_frame_track_ids = []
            prev_bbox_ids, cur_bbox_ids = np.where(assign_matrix)
            for j in range(cur_bboxes.shape[0]):
                if j in cur_bbox_ids:
                    i = prev_bbox_ids[cur_bbox_ids == j]
                    assert len(i) == 1
                    i = i.item()
                    track_id = prev_frame_track_ids[i]
                    self.tracks[track_id].insert_new_observation(
                        frame_id, cur_bboxes[j], cost_matrix[i, j]
                    )
                else:
                    track_id = self.create_new_tracklet(frame_id, cur_bboxes[j], 0)
                cur_frame_track_ids.append(track_id)
        # TODO: uncomment if check association similarity rates between the two algorithm
        # print("Avg assignment difference (greedy and Hung) rate: ", sum(total_assign_diff) / len(total_assign_diff))<|MERGE_RESOLUTION|>--- conflicted
+++ resolved
@@ -55,7 +55,6 @@
         Returns:
             cost_matrix: cost matrix of shape [M, N]
         """
-        # TODO: Replace this stub code by making use of iou_2d
         # M, N = bboxes1.shape[0], bboxes2.shape[0]
         # cost_matrix = torch.ones((M, N))
 
@@ -98,7 +97,6 @@
             and j-th box in bboxes2 are associated.
             cost_matrix: cost matrix of shape [M, N]
         """
-        # TODO: Replace this stub code by invoking self.cost_matrix and greedy_matching
         M, N = bboxes1.shape[0], bboxes2.shape[0]
         cost_matrix = self.cost_matrix(bboxes1, bboxes2)
         assign_matrix = torch.zeros((M, N))
@@ -119,7 +117,6 @@
             and j-th box in bboxes2 are associated.
             cost_matrix: cost matrix of shape [M, N]
         """
-        # TODO: Replace this stub code by invoking self.cost_matrix and hungarian_matching
         M, N = bboxes1.shape[0], bboxes2.shape[0]
         cost_matrix = self.cost_matrix(bboxes1, bboxes2)
         assign_matrix = torch.zeros((M, N))
@@ -155,27 +152,17 @@
         else:
             raise ValueError(f"Unknown association method {self.associate_method}")
 
-<<<<<<< HEAD
-        # TODO: Filter out matches with costs >= self.match_th
-        # print("conditional idx mat: ", (cost_matrix >= self.match_th))
-        assign_matrix = torch.where(torch.tensor(cost_matrix >= self.match_th), 
-                                    torch.tensor(0.0), assign_matrix 
-                                    )
-=======
-        # TODO: uncomment if check association similarity rates between the two algorithm
+        # Uncomment if check association similarity rates between the two algorithm
         # assign_matrix, _ = self.associate_greedy(bboxes1, bboxes2)
         # assign_matrix1, cost_matrix = self.associate_hungarian(bboxes1, bboxes2)
->>>>>>> a37f0c7d
-
-        # TODO: Filter out matches with costs >= self.match_th
+
         assign_matrix = torch.where(torch.tensor(cost_matrix >= self.match_th), 
                     torch.tensor(0.0), assign_matrix)
-        # TODO: uncomment if check association similarity rates between the two algorithm
+        # Uncomment if check association similarity rates between the two algorithm
         # assign_matrix1 = torch.where(torch.tensor(cost_matrix) >= self.match_th, 
         #             torch.tensor(0.0), assign_matrix1)
         # print("assignments the same? ", torch.equal(assign_matrix1, assign_matrix))
-        # assign_diff = torch.equal(assign_matrix1, assign_matrix)
-        return assign_matrix, cost_matrix#, assign_diff
+        return assign_matrix, cost_matrix
 
     def track(self, bboxes_seq: List[Tensor], scores_seq: List[Tensor]):
         """Perform tracking given a sequence of bboxes and bbox confidence scores.
@@ -227,5 +214,5 @@
                 else:
                     track_id = self.create_new_tracklet(frame_id, cur_bboxes[j], 0)
                 cur_frame_track_ids.append(track_id)
-        # TODO: uncomment if check association similarity rates between the two algorithm
+        # Uncomment if check association similarity rates between the two algorithm
         # print("Avg assignment difference (greedy and Hung) rate: ", sum(total_assign_diff) / len(total_assign_diff))