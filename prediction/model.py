--- conflicted
+++ resolved
@@ -31,7 +31,6 @@
 
         W = config.num_history_timesteps
         # TODO: Implement
-<<<<<<< HEAD
         self._encoder = nn.Sequential(
             nn.Linear(num_history_timesteps * 3, 128)
             nn.ReLU()
@@ -40,26 +39,6 @@
         # TODO: Implement
         self._decoder = nn.Sequential(
             nn.Linear(128, num_label_timesteps * 2)
-=======
-        # 不太会，按感觉写的
-        self._encoder = nn.Sequential(
-            nn.Conv2d(W, 256),
-            nn.ReLU(True),
-            nn.Conv2d(256, 256),
-            nn.ReLU(True),
-            nn.Conv2d(256, 128),
-        )
-
-        # TODO: Implement
-        # 不太会，按感觉写的
-        self._decoder = nn.Sequential(
-            nn.Linear(128, 256),
-            nn.ReLU(True),
-            nn.Linear(256, 256),
-            nn.ReLU(True),
-            nn.Linear(256, 2),
-            nn.Dropout(0.2),
->>>>>>> 34d51c1b
         )
 
     @staticmethod
