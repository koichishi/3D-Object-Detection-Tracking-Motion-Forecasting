# Byte-compiled / optimized / DLL files
__pycache__/
*.py[cod]
*$py.class

# C extensions
*.so

# Distribution / packaging
.Python
build/
develop-eggs/
dist/
downloads/
eggs/
.eggs/
lib/
lib64/
parts/
sdist/
var/
wheels/
pip-wheel-metadata/
share/python-wheels/
*.egg-info/
.installed.cfg
*.egg
MANIFEST

# PyInstaller
#  Usually these files are written by a python script from a template
#  before PyInstaller builds the exe, so as to inject date/other infos into it.
*.manifest
*.spec

# Installer logs
pip-log.txt
pip-delete-this-directory.txt

# Unit test / coverage reports
htmlcov/
.tox/
.nox/
.coverage
.coverage.*
.cache
nosetests.xml
coverage.xml
*.cover
*.py,cover
.hypothesis/
.pytest_cache/

# Translations
*.mo
*.pot

# Django stuff:
*.log
local_settings.py
db.sqlite3
db.sqlite3-journal

# Flask stuff:
instance/
.webassets-cache

# Scrapy stuff:
.scrapy

# Sphinx documentation
docs/_build/

# PyBuilder
target/

# Jupyter Notebook
.ipynb_checkpoints

# IPython
profile_default/
ipython_config.py

# pyenv
.python-version

# pipenv
#   According to pypa/pipenv#598, it is recommended to include Pipfile.lock in version control.
#   However, in case of collaboration, if having platform-specific dependencies or dependencies
#   having no cross-platform support, pipenv may install dependencies that don't work, or not
#   install all needed dependencies.
#Pipfile.lock

# PEP 582; used by e.g. github.com/David-OConnor/pyflow
__pypackages__/

# Celery stuff
celerybeat-schedule
celerybeat.pid

# SageMath parsed files
*.sage.py

# Environments
.env
.venv
env/
venv/
ENV/
env.bak/
venv.bak/

# Spyder project settings
.spyderproject
.spyproject

# Rope project settings
.ropeproject

# mkdocs documentation
/site

# mypy
.mypy_cache/
.dmypy.json
dmypy.json

# Pyre type checker
.pyre/

<<<<<<< HEAD
# Added
# tracking/detection_results/*
=======
# added by students
tracking/detection_results/*
>>>>>>> 34d51c1b
<|MERGE_RESOLUTION|>--- conflicted
+++ resolved
@@ -128,10 +128,5 @@
 # Pyre type checker
 .pyre/
 
-<<<<<<< HEAD
 # Added
-# tracking/detection_results/*
-=======
-# added by students
-tracking/detection_results/*
->>>>>>> 34d51c1b
+# tracking/detection_results/*